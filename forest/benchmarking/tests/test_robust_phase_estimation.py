--- conflicted
+++ resolved
@@ -79,11 +79,7 @@
         add_noise_to_experiments(expts, 25 * 10 ** (-6.), 20 * 10 ** (-6.), .92, .87, q)
         results = rpe.acquire_rpe_data(qvm, expts, multiplicative_factor=5.,
                                        additive_error=add_error)
-<<<<<<< HEAD
         phase_estimate = rpe.robust_phase_estimate(results, [q])
-        assert np.allclose(phase_estimate, angle, atol=tolerance)
-=======
-        phase_estimate = rpe.robust_phase_estimate([q], results)
         assert np.allclose(phase_estimate, angle, atol=tolerance)
 
 
@@ -98,5 +94,4 @@
         phases, expts, ress = rpe.do_rpe(qvm, rotation, changes_of_basis, qubit_groups,
                                          num_depths=6)
         for group in qubit_groups:
-            assert np.allclose(phases[group], angle % (2*pi), atol=.1)
->>>>>>> 29c2e2b1
+            assert np.allclose(phases[group], angle % (2*pi), atol=.1)