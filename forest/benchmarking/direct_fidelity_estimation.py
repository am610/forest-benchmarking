import functools
import itertools
from typing import List, Tuple

import numpy as np

from pyquil import Program
from pyquil.api import BenchmarkConnection, QuantumComputer
from forest.benchmarking.observable_estimation import ExperimentResult, ExperimentSetting, \
<<<<<<< HEAD
    ObservablesExperiment, TensorProductState, estimate_observables, \
    calibrate_observable_estimates, group_settings, _OneQState, zeros_state
from forest.benchmarking.utils import str_to_pauli_term, all_traceless_pauli_z_terms
=======
    ObservablesExperiment, TensorProductState, estimate_observables, plusX, minusX, plusY, minusY,\
    plusZ, minusZ, calibrate_observable_estimates, group_settings
from pyquil.paulis import PauliTerm, sI, sX, sY, sZ


def _state_to_pauli(state: TensorProductState) -> PauliTerm:
    """
    Converts a TensorProductState that is the eigenstate of some Pauli operator into its
    associated PauliTerm.

    The overall sign of the returned Pauli is the sign of the eigenvalue for the state.

    .. note:: exactly the qubits explicitly referenced in the `state` will be considered,
        so be careful distinguishing between an explicit ``|0>`` (+Z) state and an implicit ``|0>``
        state which is ignored.

    :param state: the state to convert
    :return: the associated Pauli represented as a :class:`pyquil.paulis.PauliTerm`.
    """
    term = sI()
    for oneq_st in state.states:
        if oneq_st.label == 'X':
            term *= sX(oneq_st.qubit)
        elif oneq_st.label == 'Y':
            term *= sY(oneq_st.qubit)
        elif oneq_st.label == 'Z':
            term *= sZ(oneq_st.qubit)
        else:
            raise ValueError(f"Can't convert state {state} to a PauliTerm")

        if oneq_st.index == 1:
            term *= -1
    return term


def _exhaustive_dfe(benchmarker: BenchmarkConnection, program: Program, qubits: Sequence[int],
                    in_states) -> Iterable[ExperimentSetting]:
    """
    Yield experiments over itertools.product(in_states).

    Used as a helper function for generate_exhaustive_xxx_dfe_experiment routines.

    :param benchmarker: object returned from pyquil.api.get_benchmarker() used to conjugate each
        Pauli by the Clifford program
    :param program: A program comprised of Clifford gates
    :param qubits: The qubits to perform DFE on. This can be a superset of the qubits
        used in ``program``, in which case it is assumed the identity acts on these qubits.
        Note that we assume qubits are initialized to the ``|0>`` state.
    :param in_states: Use these single-qubit Pauli operators in every itertools.product()
        to generate an exhaustive list of DFE experiments.
    :return: experiment setting iterator for exhaustive dfe settings
    """
    n_qubits = len(qubits)
    for i_states in itertools.product(in_states, repeat=n_qubits):
        # distinguish between a Z eigenstate and None
        i_st = functools.reduce(mul, (op(q) for op, q in zip(i_states, qubits) if op is not None),
                                TensorProductState())

        # explicitly initialize the in_state with None set to zero, i.e. plus Z eigenstate.
        in_state_with_zeros = functools.reduce(mul,
                                               (plusZ(q) if op is None else op(q)
                                                for op, q in zip(i_states, qubits)),
                                               TensorProductState())

        if len(i_st) == 0:
            continue

        yield ExperimentSetting(
            in_state=in_state_with_zeros,
            observable=benchmarker.apply_clifford_to_pauli(program, _state_to_pauli(i_st)),
        )
>>>>>>> 888068b7


def generate_exhaustive_process_dfe_experiment(benchmarker: BenchmarkConnection, program: Program,
                                               qubits: list) -> ObservablesExperiment:
    """
    Estimate process fidelity by exhaustive direct fidelity estimation (DFE).

    This leads to a quadratic reduction in overhead w.r.t. process tomography for
    fidelity estimation.

    The algorithm is due to:

    .. [DFE1]  Practical Characterization of Quantum Devices without Tomography.
            Silva et al.
            PRL 107, 210404 (2011).
            https://doi.org/10.1103/PhysRevLett.107.210404
            https://arxiv.org/abs/1104.3835

    .. [DFE2]  Direct Fidelity Estimation from Few Pauli Measurements.
            Flammia and Liu.
            PRL 106, 230501 (2011).
            https://doi.org/10.1103/PhysRevLett.106.230501
            https://arxiv.org/abs/1104.4695

    :param benchmarker: object returned from pyquil.api.get_benchmarker() used to conjugate each
        Pauli by the Clifford program
    :param program: A program comprised of Clifford group gates that defines the process for
        which we estimate the fidelity.
    :param qubits: The qubits to perform DFE on. This can be a superset of the qubits
        used in ``program``, in which case it is assumed the identity acts on these qubits.
        Note that we assume qubits are initialized to the ``|0>`` state.
    :return: an ObservablesExperiment that constitutes a process DFE experiment.
    """
    settings = []
    # generate all n-qubit pauli strings but skip the first all identity term
    for pauli_labels in [''.join(x) for x in itertools.product('IXYZ', repeat=len(qubits))][1:]:
        # calculate the appropriate output pauli from applying the ideal program to the Pauli
        observable = benchmarker.apply_clifford_to_pauli(program,
                                                         str_to_pauli_term(pauli_labels, qubits))
        # keep track of non-identity terms that may have a sign contribution
        non_identity_idx = [0 if label == 'I' else 1 for label in pauli_labels]
        # now replace the identities with Z terms, so they can be decomposed into Z eigenstates
        state_labels = ['Z' if label == 'I' else label for label in pauli_labels]

        # loop over the ±1 eigenstates of each Pauli
        for eigenstate in itertools.product([0, 1], repeat=len(qubits)):
            in_state = TensorProductState(_OneQState(l, s, q) for l, s, q in zip(state_labels,
                                                                                 eigenstate,
                                                                                 qubits))
            # make the observable negative if the in_state is a negative eigenstate
            sign_contribution = (-1) ** np.dot(eigenstate, non_identity_idx)
            settings.append(ExperimentSetting(in_state=in_state,
                                              observable=observable * sign_contribution))
    return ObservablesExperiment(settings, program=program)


def generate_exhaustive_state_dfe_experiment(benchmarker: BenchmarkConnection, program: Program,
                                             qubits: list) -> ObservablesExperiment:
    """
    Estimate state fidelity by exhaustive direct fidelity estimation.

    This leads to a quadratic reduction in overhead w.r.t. state tomography for
    fidelity estimation.

    The algorithm is due to [DFE1]_ and [DFE2]_.

    :param benchmarker: object returned from pyquil.api.get_benchmarker() used to conjugate each
        Pauli by the Clifford program
    :param program: A program comprised of Clifford group gates that constructs a state
        for which we estimate the fidelity.
    :param qubits: The qubits to perform DFE on. This can be a superset of the qubits
        used in ``program``, in which case it is assumed the identity acts on these qubits.
        Note that we assume qubits are initialized to the ``|0>`` state.
    :return: an ObservablesExperiment that constitutes a state DFE experiment.
    """
<<<<<<< HEAD
    # measure all of the traceless combinations of I and Z on the qubits conjugated by the ideal
    # Clifford state preparation program. The in_state is all the all zero state since this is
    # the assumed initialization of the state preparation.
    settings = [ExperimentSetting(in_state=zeros_state(qubits),
                                  observable=benchmarker.apply_clifford_to_pauli(program, iz_pauli))
                for iz_pauli in all_traceless_pauli_z_terms(qubits)]
    return ObservablesExperiment(settings, program=program)
=======
    expt = ObservablesExperiment(
        list(_exhaustive_dfe(benchmarker=benchmarker, program=program, qubits=qubits,
                             in_states=[None, plusZ])),
        program=program)
    return expt


def _monte_carlo_dfe(benchmarker: BenchmarkConnection, program: Program, qubits: Sequence[int],
                     in_states: list, n_terms: int) -> Iterable[ExperimentSetting]:
    """
    Yield experiments over itertools.product(in_paulis).

    Used as a helper function for generate_monte_carlo_xxx_dfe_experiment routines.

    :param benchmarker: object returned from pyquil.api.get_benchmarker() used to conjugate each
        Pauli by the Clifford program
    :param program: A program comprised of clifford gates
    :param qubits: The qubits to perform DFE on. This can be a superset of the qubits
        used in ``program``, in which case it is assumed the identity acts on these qubits.
        Note that we assume qubits are initialized to the ``|0>`` state.
    :param in_states: Use these single-qubit Pauli operators in every itertools.product()
        to generate an exhaustive list of DFE experiments.
    :param n_terms: Number of preparation and measurement settings to be chosen at random
    :return: experiment setting iterator
    """
    all_st_inds = np.random.randint(len(in_states), size=(n_terms, len(qubits)))
    for st_inds in all_st_inds:
        # begin loop in case the state ends up being trivial (all chosen states are None)
        while True:
            i_st = functools.reduce(mul, (in_states[si](qubits[i])
                                          for i, si in enumerate(st_inds)
                                          if in_states[si] is not None), TensorProductState())
            if len(i_st) > 0:
                # this choice is not trivial so continue
                break

            # pick new state indices and try again
            st_inds = np.random.randint(len(in_states), size=len(qubits))

        # explicitly initialize the in_state with None set to zero, i.e. plus Z eigenstate.
        in_state_with_zeros = functools.reduce(mul, (plusZ(qubits[i]) if in_states[si] is None
                                                     else in_states[si](qubits[i])
                                                     for i, si in enumerate(st_inds)),
                                               TensorProductState())

        yield ExperimentSetting(
            in_state=in_state_with_zeros,
            observable=benchmarker.apply_clifford_to_pauli(program, _state_to_pauli(i_st)),
        )
>>>>>>> 888068b7


def generate_monte_carlo_state_dfe_experiment(benchmarker: BenchmarkConnection, program: Program,
                                              qubits: List[int], n_terms=200) \
        -> ObservablesExperiment:
    """
    Estimate state fidelity by sampled direct fidelity estimation.

    This leads to constant overhead (w.r.t. number of qubits) fidelity estimation.

    The algorithm is due to [DFE1]_ and [DFE2]_.

    :param program: A program comprised of clifford gates that constructs a state
        for which we estimate the fidelity.
    :param qubits: The qubits to perform DFE on. This can be a superset of the qubits
        used in ``program``, in which case it is assumed the identity acts on these qubits.
        Note that we assume qubits are initialized to the ``|0>`` state.
    :param benchmarker: The `BenchmarkConnection` object used to design experiments
    :param n_terms: Number of randomly chosen observables to measure. This number should be a
        constant less than ``2**len(qubits)``, otherwise ``exhaustive_state_dfe`` is more efficient.
    :return: an ObservablesExperiment that constitutes a state DFE experiment.
    """
    # pick n_terms different random combinations of I and Z on the qubits
    rand_iz_paulis = np.random.choice(['I', 'Z'], size=(n_terms, len(qubits)))

    settings = []
    for iz_pauli in rand_iz_paulis:
        # sample a new state if this one is all identity
        while 'Z' not in iz_pauli:
            iz_pauli = np.random.choice(['I', 'Z'], size=len(qubits))
        # conjugate the non-trivial iz Pauli by the ideal state prep program
        obs = benchmarker.apply_clifford_to_pauli(program, str_to_pauli_term(''.join(iz_pauli)))
        settings.append(ExperimentSetting(zeros_state(qubits), obs))

    return ObservablesExperiment(settings, program=program)


def generate_monte_carlo_process_dfe_experiment(benchmarker: BenchmarkConnection, program: Program,
                                                qubits: List[int], n_terms: int = 200) \
        -> ObservablesExperiment:
    """
    Estimate process fidelity by randomly sampled direct fidelity estimation.

    This leads to constant overhead (w.r.t. number of qubits) fidelity estimation.

    The algorithm is due to [DFE1]_ and [DFE2]_.

    :param program: A program comprised of Clifford group gates that constructs a state
        for which we estimate the fidelity.
    :param qubits: The qubits to perform DFE on. This can be a superset of the qubits
        used in ``program``, in which case it is assumed the identity acts on these qubits.
        Note that we assume qubits are initialized to the ``|0>`` state.
    :param benchmarker: The `BenchmarkConnection` object used to design experiments
    :param n_terms: Number of randomly chosen observables to measure. This number should be a
        constant less than ``2**len(qubits)``, otherwise ``exhaustive_process_dfe`` is more
        efficient.
    :return: an ObservablesExperiment that constitutes a process DFE experiment.
    """
    single_q_paulis = ['I', 'X', 'Y', 'Z']
    # pick n_terms different random combinations of I, X, Y, Z on the qubits
    rand_paulis = np.random.randint(len(single_q_paulis), size=(n_terms, len(qubits)))

    settings = []
    for pauli_idxs in rand_paulis:
        # sample a new state if this one is all identity
        while sum(pauli_idxs) == 0:
            pauli_idxs = np.random.randint(len(single_q_paulis), size=len(qubits))
        # convert from indices to string
        pauli_str = ''.join([single_q_paulis[idx] for idx in pauli_idxs])
        # convert from string to PauliTerm on appropriate qubits
        pauli = str_to_pauli_term(pauli_str, qubits)
        # calculate the appropriate output pauli from applying the ideal program to the Pauli
        observable = benchmarker.apply_clifford_to_pauli(program, pauli)

        # now replace the identities with Z terms, so they can be decomposed into Z eigenstates
        state_labels = ['Z' if label == 'I' else label for label in pauli_str]

        # randomly pick between ±1 eigenstates of each Pauli
        eigenstate = np.random.randint(2, size=len(qubits))
        in_state = TensorProductState(_OneQState(l, s, q) for l, s, q in zip(state_labels,
                                                                             eigenstate, qubits))
        # make the observable negative if the in_state is a negative eigenstate
        # only keep track of minus eigenstates associated to non-identity Paulis, i.e. idx >= 1
        sign_contribution = (-1) ** np.dot(eigenstate, [min(1, idx) for idx in pauli_idxs])
        settings.append(ExperimentSetting(in_state=in_state,
                                          observable=observable * sign_contribution))

    return ObservablesExperiment(settings, program=program)


def acquire_dfe_data(qc: QuantumComputer, expt: ObservablesExperiment, num_shots: int = 10_000,
                     active_reset: bool = False, symm_type: int = -1,
                     calibrate_observables: bool = True,
                     show_progress_bar: bool = False) -> List[ExperimentResult]:
    """
    Acquire data necessary for direct fidelity estimate (DFE).

    :param qc: A quantum computer object where the experiment will run.
    :param expt: An ObservablesExperiment object describing the experiments to be run.
    :param num_shots: The number of shots to be taken in each experiment. If
        calibrate_observables is set to True then this number of shots may be increased.
    :param active_reset: Boolean flag indicating whether experiments should begin with an
        active reset instruction (this can make the collection of experiments run a lot faster).
    :param symm_type: the type of symmetrization

        * -1 -- exhaustive symmetrization uses every possible combination of flips
        * 0 -- no symmetrization
        * 1 -- symmetrization using an OA with strength 1
        * 2 -- symmetrization using an OA with strength 2
        * 3 -- symmetrization using an OA with strength 3

    :param calibrate_observables: boolean flag indicating whether observable estimates are
        calibrated using the same level of symmetrization as exhaustive_symmetrization.
        Likely, for the best (although slowest) results, symmetrization type should accommodate the
        maximum weight of any observable estimated.
    :param show_progress_bar: displays a progress bar via tqdm if true.
    :return: results from running the given DFE experiment. These can be passed to estimate_dfe
    """
    res = list(estimate_observables(qc, expt, num_shots=num_shots,
                                    symm_type=symm_type,
                                    active_reset=active_reset,
                                    show_progress_bar=show_progress_bar))
    if calibrate_observables:
        res = list(calibrate_observable_estimates(qc, res, num_shots=num_shots,
                                                  symm_type=symm_type, active_reset=active_reset))

    return res


def estimate_dfe(results: List[ExperimentResult], kind: str) -> Tuple[float, float]:
    """
    Analyse data from experiments to obtain a direct fidelity estimate (DFE).

    State fidelity between the experimental state σ and the ideal (pure) state ρ
    (both states represented by density matrices) is defined as F(σ,ρ) = tr σ⋅ρ [Joz]_.

    The direct fidelity estimate for a state is given by the average expected value of the Pauli
    operators in the stabilizer group of the ideal pure state (i.e., Eqn. 1 of [DFE1]_).

    The average gate fidelity between the experimental process ℰ and the ideal (unitary)
    process 𝒰 is defined as F(ℰ,𝒰) = (tr ℰ 𝒰⁺ + d)/(d^2+d) where the processes are represented
    by linear superoperators acting of vectorized density matrices, and d is the dimension of the
    Hilbert space ℰ and 𝒰 act on (and where ⁺ represents the Hermitian conjugate). See [Nie]_ for
    details.

    The average gate fidelity can be re-written a F(ℰ,𝒰)=(d^2 tr J(ℰ)⋅J(𝒰) + d)/(d^2+d) where
    J() is the Choi-Jamiolkoski representation of the superoperator in the argument. Since the
    Choi-Jamiolkowski representation is given by a density operator, the connection to the
    calculation of state fidelity becomes apparent:
    F(J(ℰ),J(𝒰)) = tr J(ℰ)⋅J(𝒰) is the state fidelity between Choi-Jamiolkoski states.

    Noting that the Choi-Jamiolkoski state is prepared by acting on half of a maximally entangled
    state with the process in question, the direct fidelity estimate of the Choi-Jamiolkoski
    state is given by the average expected value of a Pauli operator resulting from applying the
    ideal unitary 𝒰 to a Pauli operator Pᵢ, for the state resulting from applying the ideal
    unitary to a stabilizer state that has Pᵢ in its stabilizer group (one must be careful to
    prepare states that have both +1 and -1 eigenstates of the operator in question, to emulate
    the random state preparation corresponding to measuring half of a maximally entangled state).

    .. [Joz]  Fidelity for Mixed Quantum States.
           Jozsa. Journal of Modern Optics. 41:12, 2315-2323 (1994).
           DOI: 10.1080/09500349414552171
           https://doi.org/10.1080/09500349414552171

    .. [Nie]  A simple formula for the average gate fidelity of a quantum dynamical operation.
           Nielsen. Phys. Lett. A 303 (4): 249-252 (2002).
           https://doi.org/10.1016/S0375-9601(02)01272-0
           https://arxiv.org/abs/quant-ph/0205035

    :param results: A list of ExperimentResults from running a DFE experiment
    :param kind: A string describing the kind of DFE data being analysed ('state' or 'process')
    :return: the estimate of the mean fidelity along with the associated standard err
    """
    # identify the qubits being measured
    qubits = list(functools.reduce(lambda x, y: set(x) | set(y),
                                   [res.setting.observable.get_qubits() for res in results]))

    d = 2 ** len(qubits)

    # The subtlety in estimating the fidelity from a set of expectations of Pauli operators is that
    # it is essential to include the expectation of the identity in the calculation -- without it
    # the fidelity estimate will be biased downwards.

    # However, there is no need to estimate the expectation of the identity: it is an experiment
    # that always yields 1 as a result, so its expectation is 1. This quantity must be included
    # in the calculation with the proper weight, however. For state fidelity estimation,
    # we should choose the identity to be measured one out of every d times. For process fidelity
    # estimation, we should choose to prepare and measure the identity one out of every d**2 times.

    # The mean expected value for the (non-trivial) Pauli operators that are measured must be
    # scaled as well -- each non-trivial Pauli should be selected 1 in every d or d**2 times
    # (depending on whether we do states or processes), but if we choose Pauli ops uniformly from
    # the d-1 or d**2-1 non-trivial Paulis, we again introduce a bias. So the mean expected value
    # of non-trivial Paulis that are sampled must be weighted by (d-1)/d (for states) or (
    # d**2-1)/d**2 (for processes). Similarly, variance estimates must be scaled appropriately.

    expectations = [res.expectation for res in results]
    std_errs = np.asarray([res.std_err for res in results])

    if kind.lower() == 'state':
        # introduce bias due to measuring the identity
        mean_est = (d - 1) / d * np.mean(expectations) + 1.0 / d
<<<<<<< HEAD
        var_est = (d - 1) ** 2 / d ** 2 * np.sum(std_errs ** 2) / len(expectations) ** 2
    elif kind.lower() == 'process':
        # introduce bias due to measuring the identity
        p_mean = (d ** 2 - 1) / d ** 2 * np.mean(expectations) + 1.0 / d ** 2
        mean_est = (d ** 2 * p_mean + d) / (d ** 2 + d)
        var_est = d ** 2 / (d + 1) ** 2 * (d ** 2 - 1) ** 2 / d ** 4 * np.sum(std_errs ** 2) / len(
            expectations) ** 2
=======
        var_est = (d - 1)**2 / d**2 * np.sum(std_errs**2) / len(expectations) ** 2
    elif kind.lower() == 'process':
        # introduce bias due to measuring the identity
        p_mean = (d**2 - 1) / d**2 * np.mean(expectations) + 1.0 / d**2
        mean_est = (d**2 * p_mean + d) / (d**2 + d)
        var_est = d**2 / (d + 1)**2 * (d**2 - 1)**2 / d**4 * np.sum(std_errs**2) / \
                  len(expectations)**2
>>>>>>> 888068b7
    else:
        raise ValueError('Kind can only be \'state\' or \'process\'.')

    return mean_est, np.sqrt(var_est)


def do_dfe(qc: QuantumComputer, benchmarker: BenchmarkConnection, program: Program,
           qubits: List[int], kind: str, mc_n_terms: int = None, num_shots: int = 1_000,
           active_reset: bool = False, group_tpb_settings: bool = False,
           symm_type: int = -1, calibrate_observables: bool = True,
           show_progress_bar: bool = False) \
        -> Tuple[Tuple[float, float], ObservablesExperiment, List[ExperimentResult]]:
    """
    A wrapper around experiment generation, data acquisition, and estimation that runs a DFE
    experiment and returns the (fidelity, std_err) pair along with the experiment and results.

    :param qc: A quantum computer object on which the experiment will run.
    :param benchmarker: object returned from pyquil.api.get_benchmarker() used to conjugate each
        Pauli by the Clifford program
    :param program: A program comprised of Clifford group gates that either constructs the
        state or defines the process for which we estimate the fidelity, depending on whether
        ``kind`` is 'state' or 'process' respectively.
    :param qubits: The qubits to perform DFE on. This can be a superset of the qubits
        used in ``program``, in which case it is assumed the identity acts on these qubits.
        Note that we assume qubits are initialized to the ``|0>`` state.
    :param kind: A string describing the kind of DFE to do ('state' or 'process')
    :param mc_n_terms: Number of randomly chosen observables to measure for Monte Carlo DFE.
        By default, when this is None, we do exhaustive DFE. The number should be a constant less
        than ``2**len(qubits)``, otherwise exhaustive DFE is more efficient.
    :param num_shots: The number of shots to be taken for each experiment setting.
    :param active_reset: Boolean flag indicating whether experiments should begin with an
        active reset instruction (this can make the collection of experiments run a lot faster).
    :param group_tpb_settings: if true, compatible settings will be formed into groups that can
        be estimated concurrently from the same shot data. This will speed up the data
        acquisition time by reducing the total number of runs, but be aware that grouped settings
        will have non-zero covariance. TODO: set default True after handling covariance.
    :param symm_type: the type of symmetrization

        * -1 -- exhaustive symmetrization uses every possible combination of flips
        * 0 -- no symmetrization
        * 1 -- symmetrization using an OA with strength 1
        * 2 -- symmetrization using an OA with strength 2
        * 3 -- symmetrization using an OA with strength 3

    :param calibrate_observables: boolean flag indicating whether observable estimates are
        calibrated using the same level of symmetrization as exhaustive_symmetrization.
        Likely, for the best (although slowest) results, symmetrization type should accommodate the
        maximum weight of any observable estimated.
    :param show_progress_bar: displays a progress bar via tqdm if true.
    :return: The estimated fidelity of the state prepared by or process represented by the input
        ``program``, as implemented on the provided ``qc``, along with the standard error of the
        estimate. The experiment and corresponding results are also returned.
    """
    if kind.lower() not in ['state', 'process']:
        raise ValueError('Kind must be either \'state\' or \'process\'.')

    if mc_n_terms is None:
        if kind.lower() == 'state':
            expt = generate_exhaustive_state_dfe_experiment(benchmarker, program, qubits)
        else:
            expt = generate_exhaustive_process_dfe_experiment(benchmarker, program, qubits)
    else:
        if kind.lower() == 'state':
            expt = generate_monte_carlo_state_dfe_experiment(benchmarker, program, qubits,
                                                             mc_n_terms)
        else:
            expt = generate_monte_carlo_process_dfe_experiment(benchmarker, program, qubits,
                                                               mc_n_terms)
    if group_tpb_settings:
        expt = group_settings(expt)

    results = list(acquire_dfe_data(qc, expt, num_shots, active_reset=active_reset,
                                    symm_type=symm_type,
                                    calibrate_observables=calibrate_observables,
                                    show_progress_bar=show_progress_bar))

    fid, std_err = estimate_dfe(results, kind)

    return (fid, std_err), expt, results<|MERGE_RESOLUTION|>--- conflicted
+++ resolved
@@ -7,83 +7,9 @@
 from pyquil import Program
 from pyquil.api import BenchmarkConnection, QuantumComputer
 from forest.benchmarking.observable_estimation import ExperimentResult, ExperimentSetting, \
-<<<<<<< HEAD
     ObservablesExperiment, TensorProductState, estimate_observables, \
     calibrate_observable_estimates, group_settings, _OneQState, zeros_state
 from forest.benchmarking.utils import str_to_pauli_term, all_traceless_pauli_z_terms
-=======
-    ObservablesExperiment, TensorProductState, estimate_observables, plusX, minusX, plusY, minusY,\
-    plusZ, minusZ, calibrate_observable_estimates, group_settings
-from pyquil.paulis import PauliTerm, sI, sX, sY, sZ
-
-
-def _state_to_pauli(state: TensorProductState) -> PauliTerm:
-    """
-    Converts a TensorProductState that is the eigenstate of some Pauli operator into its
-    associated PauliTerm.
-
-    The overall sign of the returned Pauli is the sign of the eigenvalue for the state.
-
-    .. note:: exactly the qubits explicitly referenced in the `state` will be considered,
-        so be careful distinguishing between an explicit ``|0>`` (+Z) state and an implicit ``|0>``
-        state which is ignored.
-
-    :param state: the state to convert
-    :return: the associated Pauli represented as a :class:`pyquil.paulis.PauliTerm`.
-    """
-    term = sI()
-    for oneq_st in state.states:
-        if oneq_st.label == 'X':
-            term *= sX(oneq_st.qubit)
-        elif oneq_st.label == 'Y':
-            term *= sY(oneq_st.qubit)
-        elif oneq_st.label == 'Z':
-            term *= sZ(oneq_st.qubit)
-        else:
-            raise ValueError(f"Can't convert state {state} to a PauliTerm")
-
-        if oneq_st.index == 1:
-            term *= -1
-    return term
-
-
-def _exhaustive_dfe(benchmarker: BenchmarkConnection, program: Program, qubits: Sequence[int],
-                    in_states) -> Iterable[ExperimentSetting]:
-    """
-    Yield experiments over itertools.product(in_states).
-
-    Used as a helper function for generate_exhaustive_xxx_dfe_experiment routines.
-
-    :param benchmarker: object returned from pyquil.api.get_benchmarker() used to conjugate each
-        Pauli by the Clifford program
-    :param program: A program comprised of Clifford gates
-    :param qubits: The qubits to perform DFE on. This can be a superset of the qubits
-        used in ``program``, in which case it is assumed the identity acts on these qubits.
-        Note that we assume qubits are initialized to the ``|0>`` state.
-    :param in_states: Use these single-qubit Pauli operators in every itertools.product()
-        to generate an exhaustive list of DFE experiments.
-    :return: experiment setting iterator for exhaustive dfe settings
-    """
-    n_qubits = len(qubits)
-    for i_states in itertools.product(in_states, repeat=n_qubits):
-        # distinguish between a Z eigenstate and None
-        i_st = functools.reduce(mul, (op(q) for op, q in zip(i_states, qubits) if op is not None),
-                                TensorProductState())
-
-        # explicitly initialize the in_state with None set to zero, i.e. plus Z eigenstate.
-        in_state_with_zeros = functools.reduce(mul,
-                                               (plusZ(q) if op is None else op(q)
-                                                for op, q in zip(i_states, qubits)),
-                                               TensorProductState())
-
-        if len(i_st) == 0:
-            continue
-
-        yield ExperimentSetting(
-            in_state=in_state_with_zeros,
-            observable=benchmarker.apply_clifford_to_pauli(program, _state_to_pauli(i_st)),
-        )
->>>>>>> 888068b7
 
 
 def generate_exhaustive_process_dfe_experiment(benchmarker: BenchmarkConnection, program: Program,
@@ -159,7 +85,6 @@
         Note that we assume qubits are initialized to the ``|0>`` state.
     :return: an ObservablesExperiment that constitutes a state DFE experiment.
     """
-<<<<<<< HEAD
     # measure all of the traceless combinations of I and Z on the qubits conjugated by the ideal
     # Clifford state preparation program. The in_state is all the all zero state since this is
     # the assumed initialization of the state preparation.
@@ -167,57 +92,6 @@
                                   observable=benchmarker.apply_clifford_to_pauli(program, iz_pauli))
                 for iz_pauli in all_traceless_pauli_z_terms(qubits)]
     return ObservablesExperiment(settings, program=program)
-=======
-    expt = ObservablesExperiment(
-        list(_exhaustive_dfe(benchmarker=benchmarker, program=program, qubits=qubits,
-                             in_states=[None, plusZ])),
-        program=program)
-    return expt
-
-
-def _monte_carlo_dfe(benchmarker: BenchmarkConnection, program: Program, qubits: Sequence[int],
-                     in_states: list, n_terms: int) -> Iterable[ExperimentSetting]:
-    """
-    Yield experiments over itertools.product(in_paulis).
-
-    Used as a helper function for generate_monte_carlo_xxx_dfe_experiment routines.
-
-    :param benchmarker: object returned from pyquil.api.get_benchmarker() used to conjugate each
-        Pauli by the Clifford program
-    :param program: A program comprised of clifford gates
-    :param qubits: The qubits to perform DFE on. This can be a superset of the qubits
-        used in ``program``, in which case it is assumed the identity acts on these qubits.
-        Note that we assume qubits are initialized to the ``|0>`` state.
-    :param in_states: Use these single-qubit Pauli operators in every itertools.product()
-        to generate an exhaustive list of DFE experiments.
-    :param n_terms: Number of preparation and measurement settings to be chosen at random
-    :return: experiment setting iterator
-    """
-    all_st_inds = np.random.randint(len(in_states), size=(n_terms, len(qubits)))
-    for st_inds in all_st_inds:
-        # begin loop in case the state ends up being trivial (all chosen states are None)
-        while True:
-            i_st = functools.reduce(mul, (in_states[si](qubits[i])
-                                          for i, si in enumerate(st_inds)
-                                          if in_states[si] is not None), TensorProductState())
-            if len(i_st) > 0:
-                # this choice is not trivial so continue
-                break
-
-            # pick new state indices and try again
-            st_inds = np.random.randint(len(in_states), size=len(qubits))
-
-        # explicitly initialize the in_state with None set to zero, i.e. plus Z eigenstate.
-        in_state_with_zeros = functools.reduce(mul, (plusZ(qubits[i]) if in_states[si] is None
-                                                     else in_states[si](qubits[i])
-                                                     for i, si in enumerate(st_inds)),
-                                               TensorProductState())
-
-        yield ExperimentSetting(
-            in_state=in_state_with_zeros,
-            observable=benchmarker.apply_clifford_to_pauli(program, _state_to_pauli(i_st)),
-        )
->>>>>>> 888068b7
 
 
 def generate_monte_carlo_state_dfe_experiment(benchmarker: BenchmarkConnection, program: Program,
@@ -420,7 +294,6 @@
     if kind.lower() == 'state':
         # introduce bias due to measuring the identity
         mean_est = (d - 1) / d * np.mean(expectations) + 1.0 / d
-<<<<<<< HEAD
         var_est = (d - 1) ** 2 / d ** 2 * np.sum(std_errs ** 2) / len(expectations) ** 2
     elif kind.lower() == 'process':
         # introduce bias due to measuring the identity
@@ -428,15 +301,6 @@
         mean_est = (d ** 2 * p_mean + d) / (d ** 2 + d)
         var_est = d ** 2 / (d + 1) ** 2 * (d ** 2 - 1) ** 2 / d ** 4 * np.sum(std_errs ** 2) / len(
             expectations) ** 2
-=======
-        var_est = (d - 1)**2 / d**2 * np.sum(std_errs**2) / len(expectations) ** 2
-    elif kind.lower() == 'process':
-        # introduce bias due to measuring the identity
-        p_mean = (d**2 - 1) / d**2 * np.mean(expectations) + 1.0 / d**2
-        mean_est = (d**2 * p_mean + d) / (d**2 + d)
-        var_est = d**2 / (d + 1)**2 * (d**2 - 1)**2 / d**4 * np.sum(std_errs**2) / \
-                  len(expectations)**2
->>>>>>> 888068b7
     else:
         raise ValueError('Kind can only be \'state\' or \'process\'.')
 
